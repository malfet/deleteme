--- conflicted
+++ resolved
@@ -1,9 +1,5 @@
 New message here
 Original one is gone
-Test Messages
-<<<<<<< HEAD
+Stycj
 
-Oh
-=======
-Stycj
->>>>>>> b4fc7f47
+Oh